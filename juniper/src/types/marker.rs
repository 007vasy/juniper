//! Marker traits for GraphQL types.
//!
//! This module provide specialized types for GraphQL. To ensure that
//! only specification compliant construct compile, these marker
//! traits are used. Encountering an error where one of these traits
//! is involved implies that the construct is not valid in GraphQL.

use crate::{GraphQLType, ScalarValue};

/// Maker object for GraphQL objects.
///
/// This trait extends the GraphQLType and is only used to mark
/// object. During compile this addition information is required to
/// prevent unwanted structure compiling. If an object requires this
/// trait instead of the GraphQLType, then it explicitly requires an
/// GraphQL objects. Other types (scalars, enums, and input objects)
/// are not allowed.
pub trait GraphQLObjectType<S: ScalarValue>: GraphQLType<S> {
    /// An arbitrary function without meaning.
    ///
    /// May contain compile timed check logic which ensures that types
    /// are used correctly according to the GraphQL specification.
    fn mark() {}
}

/// Maker trait for [GraphQL interfaces][1].
///
/// This trait extends the [`GraphQLType`] and is only used to mark an [interface][1]. During
/// compile this addition information is required to prevent unwanted structure compiling. If an
/// object requires this trait instead of the [`GraphQLType`], then it explicitly requires
/// [GraphQL interfaces][1]. Other types ([scalars][2], [enums][3], [objects][4], [input objects][5]
/// and [unions][6]) are not allowed.
///
/// [1]: https://spec.graphql.org/June2018/#sec-Interfaces
/// [2]: https://spec.graphql.org/June2018/#sec-Scalars
/// [3]: https://spec.graphql.org/June2018/#sec-Enums
/// [4]: https://spec.graphql.org/June2018/#sec-Objects
/// [5]: https://spec.graphql.org/June2018/#sec-Input-Objects
/// [6]: https://spec.graphql.org/June2018/#sec-Unions
pub trait GraphQLInterface<S: ScalarValue>: GraphQLType<S> {
    /// An arbitrary function without meaning.
    ///
    /// May contain compile timed check logic which ensures that types are used correctly according
    /// to the [GraphQL specification][1].
    ///
    /// [1]: https://spec.graphql.org/June2018/
    fn mark() {}
}

/// Maker trait for [GraphQL unions][1].
///
/// This trait extends the [`GraphQLType`] and is only used to mark an [union][1]. During compile
/// this addition information is required to prevent unwanted structure compiling. If an object
/// requires this trait instead of the [`GraphQLType`], then it explicitly requires
/// [GraphQL unions][1]. Other types ([scalars][2], [enums][3], [objects][4], [input objects][5] and
/// [interfaces][6]) are not allowed.
///
/// [1]: https://spec.graphql.org/June2018/#sec-Unions
/// [2]: https://spec.graphql.org/June2018/#sec-Scalars
/// [3]: https://spec.graphql.org/June2018/#sec-Enums
/// [4]: https://spec.graphql.org/June2018/#sec-Objects
/// [5]: https://spec.graphql.org/June2018/#sec-Input-Objects
/// [6]: https://spec.graphql.org/June2018/#sec-Interfaces
pub trait GraphQLUnion<S: ScalarValue>: GraphQLType<S> {
    /// An arbitrary function without meaning.
    ///
    /// May contain compile timed check logic which ensures that types are used correctly according
    /// to the [GraphQL specification][1].
    ///
    /// [1]: https://spec.graphql.org/June2018/
    fn mark() {}
}

/// Marker trait for types which can be used as output types.
///
/// The GraphQL specification differentiates between input and output
/// types. Each type which can be used as an output type should
/// implement this trait. The specification defines enum, scalar,
/// object, union, and interface as output types.
<<<<<<< HEAD
pub trait IsOutputType<S: ScalarValue> {
=======
// TODO: Re-enable GraphQLType requirement in #682
pub trait IsOutputType<S: ScalarValue> /*: GraphQLType<S>*/ {
>>>>>>> 6a0240af
    /// An arbitrary function without meaning.
    ///
    /// May contain compile timed check logic which ensures that types
    /// are used correctly according to the GraphQL specification.
    fn mark() {}
}

/// Marker trait for types which can be used as input types.
///
/// The GraphQL specification differentiates between input and output
/// types. Each type which can be used as an input type should
/// implement this trait. The specification defines enum, scalar, and
/// input object input types.
pub trait IsInputType<S: ScalarValue>: GraphQLType<S> {
    /// An arbitrary function without meaning.
    ///
    /// May contain compile timed check logic which ensures that types
    /// are used correctly according to the GraphQL specification.
    fn mark() {}
}

impl<S, T> IsInputType<S> for Option<T>
where
    T: IsInputType<S>,
    S: ScalarValue,
{
}

impl<S, T> IsOutputType<S> for Option<T>
where
    T: IsOutputType<S>,
    S: ScalarValue,
{
}

impl<S, T, E> IsOutputType<S> for Result<T, E>
where
    T: IsOutputType<S>,
    S: ScalarValue,
{
}

impl<S, T> IsOutputType<S> for Vec<T>
where
    T: IsOutputType<S>,
    S: ScalarValue,
{
}

impl<S, T> IsOutputType<S> for [T]
where
    T: IsOutputType<S>,
    S: ScalarValue,
{
}

impl<S, T> IsInputType<S> for Vec<T>
where
    T: IsInputType<S>,
    S: ScalarValue,
{
}

impl<S, T> IsInputType<S> for [T]
where
    T: IsInputType<S>,
    S: ScalarValue,
{
}

impl<'a, S, T> IsInputType<S> for &T
where
    T: IsInputType<S> + ?Sized,
    S: ScalarValue,
{
}
impl<'a, S, T> IsOutputType<S> for &T
where
    T: IsOutputType<S> + ?Sized,
    S: ScalarValue,
{
}

impl<S, T> IsInputType<S> for Box<T>
where
    T: IsInputType<S> + ?Sized,
    S: ScalarValue,
{
}
impl<S, T> IsOutputType<S> for Box<T>
where
    T: IsOutputType<S> + ?Sized,
    S: ScalarValue,
{
}

impl<'a, S> IsInputType<S> for str where S: ScalarValue {}
impl<'a, S> IsOutputType<S> for str where S: ScalarValue {}<|MERGE_RESOLUTION|>--- conflicted
+++ resolved
@@ -77,12 +77,7 @@
 /// types. Each type which can be used as an output type should
 /// implement this trait. The specification defines enum, scalar,
 /// object, union, and interface as output types.
-<<<<<<< HEAD
-pub trait IsOutputType<S: ScalarValue> {
-=======
-// TODO: Re-enable GraphQLType requirement in #682
-pub trait IsOutputType<S: ScalarValue> /*: GraphQLType<S>*/ {
->>>>>>> 6a0240af
+pub trait IsOutputType<S: ScalarValue>: GraphQLType<S> {
     /// An arbitrary function without meaning.
     ///
     /// May contain compile timed check logic which ensures that types
@@ -112,13 +107,6 @@
 }
 
 impl<S, T> IsOutputType<S> for Option<T>
-where
-    T: IsOutputType<S>,
-    S: ScalarValue,
-{
-}
-
-impl<S, T, E> IsOutputType<S> for Result<T, E>
 where
     T: IsOutputType<S>,
     S: ScalarValue,
